--- conflicted
+++ resolved
@@ -136,17 +136,11 @@
 	PMIC_IS_PM8019    = 3,
 	PMIC_IS_PM8026    = 4,
 	PMIC_IS_PM8110    = 5,
-<<<<<<< HEAD
 	PMIC_IS_PM8916    = 11,
 	PMIC_IS_PM8909    = 13,
 	PMIC_IS_PMI8950   = 17,
 	PMIC_IS_PMI8994   = 10,
 	PMIC_IS_PMI8996   = 19,
-
-=======
-	PMIC_IS_PMI8994   = 10,
-	PMIC_IS_PMI8996   = 19,
->>>>>>> 0bde577d
 } pm_model_type_bfly;
 
 struct smem_board_info_v3 {
