--- conflicted
+++ resolved
@@ -387,11 +387,8 @@
 	MSM8929  = 268,
 	MSM8629  = 269,
 	MSM8229  = 270,
-<<<<<<< HEAD
+	APQ8029  = 271,
 	MSM8609  = 275,
-=======
-	APQ8029  = 271,
->>>>>>> 9c59c71a
 };
 
 enum platform {
