--- conflicted
+++ resolved
@@ -249,16 +249,10 @@
 	bool gpt_exists = partition_gpt_exists();
 	int have_target_boot_params = 0;
 	char *boot_dev_buf = NULL;
-<<<<<<< HEAD
-    bool is_mdtp_activated = 0;
-#ifdef MDTP_SUPPORT
-    mdtp_activated(&is_mdtp_activated);
-=======
 	bool is_mdtp_activated = 0;
 
 #ifdef MDTP_SUPPORT
 	mdtp_activated(&is_mdtp_activated);
->>>>>>> 0d310cd5
 #endif /* MDTP_SUPPORT */
 
 	if (cmdline && cmdline[0]) {
