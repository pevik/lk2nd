/* Copyright (c) 2015, The Linux Foundation. All rights reserved.
 *
 * Redistribution and use in source and binary forms, with or without
 * modification, are permitted provided that the following conditions are
 * met:
 *     * Redistributions of source code must retain the above copyright
 *       notice, this list of conditions and the following disclaimer.
 *     * Redistributions in binary form must reproduce the above
 *       copyright notice, this list of conditions and the following
 *       disclaimer in the documentation and/or other materials provided
 *       with the distribution.
 *     * Neither the name of The Linux Foundation nor the names of its
 *       contributors may be used to endorse or promote products derived
 *       from this software without specific prior written permission.
 *
 * THIS SOFTWARE IS PROVIDED "AS IS" AND ANY EXPRESS OR IMPLIED
 * WARRANTIES, INCLUDING, BUT NOT LIMITED TO, THE IMPLIED WARRANTIES OF
 * MERCHANTABILITY, FITNESS FOR A PARTICULAR PURPOSE AND NON-INFRINGEMENT
 * ARE DISCLAIMED.  IN NO EVENT SHALL THE COPYRIGHT OWNER OR CONTRIBUTORS
 * BE LIABLE FOR ANY DIRECT, INDIRECT, INCIDENTAL, SPECIAL, EXEMPLARY, OR
 * CONSEQUENTIAL DAMAGES (INCLUDING, BUT NOT LIMITED TO, PROCUREMENT OF
 * SUBSTITUTE GOODS OR SERVICES; LOSS OF USE, DATA, OR PROFITS; OR
 * BUSINESS INTERRUPTION) HOWEVER CAUSED AND ON ANY THEORY OF LIABILITY,
 * WHETHER IN CONTRACT, STRICT LIABILITY, OR TORT (INCLUDING NEGLIGENCE
 * OR OTHERWISE) ARISING IN ANY WAY OUT OF THE USE OF THIS SOFTWARE, EVEN
 * IF ADVISED OF THE POSSIBILITY OF SUCH DAMAGE.
 */

#include <debug.h>
#include <dev/fbcon.h>
#include <target.h>
#include <mmc.h>
#include <partition_parser.h>
#include <platform.h>
#include <crypto_hash.h>
#include <malloc.h>
#include <sha.h>
#include <string.h>
#include <rand.h>
#include <stdlib.h>
#include "scm.h"
#include "mdtp.h"

#define DIP_ENCRYPT 0
#define DIP_DECRYPT 1

#define MDTP_MAJOR_VERSION (0)
#define MDTP_MINOR_VERSION (2)

/** Extract major version number from complete version. */
#define MDTP_GET_MAJOR_VERSION(version) ((version) >> 16)

static int is_mdtp_activated = -1;

static int mdtp_tzbsp_dec_verify_DIP(DIP_t *enc_dip, DIP_t *dec_dip, uint32_t *verified);
static int mdtp_tzbsp_enc_hash_DIP(DIP_t *dec_dip, DIP_t *enc_dip);

<<<<<<< HEAD
static int is_mdtp_activated = -1;
=======
uint32_t g_mdtp_version = (((MDTP_MAJOR_VERSION << 16) & 0xFFFF0000) | (MDTP_MINOR_VERSION & 0x0000FFFF));

int scm_random(uint32_t * rbuf, uint32_t  r_len);
int check_aboot_addr_range_overlap(uint32_t start, uint32_t size);

>>>>>>> 0d310cd5
/********************************************************************************/

/* Read the DIP from EMMC */
static int read_DIP(DIP_t *dip)
{
	unsigned long long ptn = 0;
	uint32_t actual_partition_size;
	uint32_t block_size = mmc_get_device_blocksize();

	int index = INVALID_PTN;

	ASSERT(dip != NULL);

	index = partition_get_index("dip");
	ptn = partition_get_offset(index);

	if(ptn == 0)
	{
		return -1;
	}

	actual_partition_size = ROUNDUP(sizeof(DIP_t), block_size);

	if(mmc_read(ptn, (void *)dip, actual_partition_size))
	{
		dprintf(CRITICAL, "mdtp: read_DIP: ERROR, cannot read DIP info\n");
		return -1;
	}

	dprintf(SPEW, "mdtp: read_DIP: SUCCESS, read %d bytes\n", actual_partition_size);

	return 0;
}

/* Store the DIP into the EMMC */
static int write_DIP(DIP_t *dip)
{
	unsigned long long ptn = 0;
	uint32_t block_size = mmc_get_device_blocksize();

	int index = INVALID_PTN;

	ASSERT(dip != NULL);

	index = partition_get_index("dip");
	ptn = partition_get_offset(index);

	if(ptn == 0)
	{
		return -1;
	}

	if(mmc_write(ptn, ROUNDUP(sizeof(DIP_t), block_size), (void *)dip))
	{
		dprintf(CRITICAL, "mdtp: write_DIP: ERROR, cannot write DIP info\n");
		return -1;
	}

	dprintf(SPEW, "mdtp: write_DIP: SUCCESS, write %d bytes\n", ROUNDUP(sizeof(DIP_t), block_size));

	return 0;
}

/* Deactivate MDTP by storing the default DIP into the EMMC */
static void write_deactivated_DIP()
{
	DIP_t *enc_dip;
	DIP_t *dec_dip;
	int ret;

	enc_dip = malloc(sizeof(DIP_t));
	if (enc_dip == NULL)
	{
		dprintf(CRITICAL, "mdtp: write_deactivated_DIP: ERROR, cannot allocate DIP\n");
		return;
	}

	dec_dip = malloc(sizeof(DIP_t));
	if (dec_dip == NULL)
	{
		dprintf(CRITICAL, "mdtp: write_deactivated_DIP: ERROR, cannot allocate DIP\n");
		free(enc_dip);
		return;
	}

	memset(dec_dip, 0, sizeof(DIP_t));

	dec_dip->status = DIP_STATUS_DEACTIVATED;
	dec_dip->version = g_mdtp_version;

	ret = mdtp_tzbsp_enc_hash_DIP(dec_dip, enc_dip);
	if(ret < 0)
	{
		dprintf(CRITICAL, "mdtp: write_deactivated_DIP: ERROR, cannot cipher DIP\n");
		goto out;
	}

	ret = write_DIP(enc_dip);
	if(ret < 0)
	{
		dprintf(CRITICAL, "mdtp: write_deactivated_DIP: ERROR, cannot write DIP\n");
		goto out;
	}

out:
	free(enc_dip);
	free(dec_dip);
}

/* Validate a hash calculated on entire given partition */
static int verify_partition_single_hash(char *name, uint64_t size, DIP_hash_table_entry_t *hash_table)
{
	unsigned char digest[HASH_LEN]={0};
	unsigned long long ptn = 0;
	int index = INVALID_PTN;
	unsigned char *buf = (unsigned char *)target_get_scratch_address();
	uint32_t block_size = mmc_get_device_blocksize();
	uint64_t actual_partition_size = ROUNDUP(size, block_size);

	dprintf(SPEW, "mdtp: verify_partition_single_hash: %s, %llu\n", name, size);

	ASSERT(name != NULL);
	ASSERT(hash_table != NULL);
	ASSERT(size > 0);

	index = partition_get_index(name);
	ptn = partition_get_offset(index);

	if(ptn == 0) {
		dprintf(CRITICAL, "mdtp: verify_partition_single_hash: %s: partition was not found\n", name);
		return -1;
	}

	if (mmc_read(ptn, (void *)buf, actual_partition_size))
	{
		dprintf(CRITICAL, "mdtp: verify_partition_single_hash: %s: mmc_read() fail.\n", name);
		return -1;
	}

	/* calculating the hash value using HW crypto */
	target_crypto_init_params();
	hash_find(buf, size, digest, CRYPTO_AUTH_ALG_SHA256);

	if (memcmp(digest, hash_table->hash, HASH_LEN))
	{
		dprintf(CRITICAL, "mdtp: verify_partition_single_hash: %s: Failed partition hash verification\n", name);

		return -1;
	}

	dprintf(SPEW, "verify_partition_single_hash: %s: VERIFIED!\n", name);

	return 0;
}

/* Validate a hash table calculated per block of a given partition */
static int verify_partition_block_hash(char *name,
								uint64_t size,
								uint32_t verify_num_blocks,
								DIP_hash_table_entry_t *hash_table,
								uint8_t *force_verify_block)
{
	unsigned char digest[HASH_LEN]={0};
	unsigned long long ptn = 0;
	int index = INVALID_PTN;
	unsigned char *buf = (unsigned char *)target_get_scratch_address();
	uint32_t bytes_to_read;
	uint32_t block_num = 0;
	uint32_t total_num_blocks = ((size - 1) / MDTP_FWLOCK_BLOCK_SIZE) + 1;
	uint32_t rand_int;
	uint32_t block_size = mmc_get_device_blocksize();

	dprintf(SPEW, "mdtp: verify_partition_block_hash: %s, %llu\n", name, size);

	ASSERT(name != NULL);
	ASSERT(hash_table != NULL);
	ASSERT(size > 0);
	ASSERT(force_verify_block != NULL);

	index = partition_get_index(name);
	ptn = partition_get_offset(index);

	if(ptn == 0) {
		dprintf(CRITICAL, "mdtp: verify_partition_block_hash: %s: partition was not found\n", name);
		return -1;
	}

	/* initiating parameters for hash calculation using HW crypto */
	target_crypto_init_params();
	if (check_aboot_addr_range_overlap((uint32_t)buf, ROUNDUP(MDTP_FWLOCK_BLOCK_SIZE, block_size)))
	{
		dprintf(CRITICAL, "mdtp: verify_partition_block_hash: %s: image buffer address overlaps with aboot addresses.\n", name);
		return -1;
	}

	while (MDTP_FWLOCK_BLOCK_SIZE * block_num < size)
	{
		if (*force_verify_block == 0)
		{
			if(scm_random((uint32_t *)&rand_int, sizeof(rand_int)))
			{
				dprintf(CRITICAL,"mdtp: scm_call for random failed\n");
				return -1;
			}

			/* Skip validation of this block with probability of verify_num_blocks / total_num_blocks */
			if ((rand_int % total_num_blocks) >= verify_num_blocks)
			{
				block_num++;
				hash_table += 1;
				force_verify_block += 1;
				dprintf(CRITICAL, "mdtp: verify_partition_block_hash: %s: skipped verification of block %d\n", name, block_num);
				continue;
			}
		}

		if ((size - (MDTP_FWLOCK_BLOCK_SIZE * block_num) <  MDTP_FWLOCK_BLOCK_SIZE))
		{
			bytes_to_read = size - (MDTP_FWLOCK_BLOCK_SIZE * block_num);
		} else
		{
			bytes_to_read = MDTP_FWLOCK_BLOCK_SIZE;
		}

		if (mmc_read(ptn + (MDTP_FWLOCK_BLOCK_SIZE * block_num), (void *)buf, ROUNDUP(bytes_to_read, block_size)))
		{
			dprintf(CRITICAL, "mdtp: verify_partition_block_hash: %s: mmc_read() fail.\n", name);
			return -1;
		}

		/* calculating the hash value using HW */
		hash_find(buf, bytes_to_read, digest, CRYPTO_AUTH_ALG_SHA256);

		if (memcmp(digest, hash_table->hash, HASH_LEN))
		{
			dprintf(CRITICAL, "mdtp: verify_partition_block_hash: %s: Failed partition hash[%d] verification\n", name, block_num);
			return -1;
		}

		block_num++;
		hash_table += 1;
		force_verify_block += 1;
	}

	dprintf(SPEW, "verify_partition_block_hash: %s: VERIFIED!\n", name);

	return 0;
}

/* Validate the partition parameters read from DIP */
static int validate_partition_params(uint64_t size,
						mdtp_fwlock_mode_t hash_mode,
						uint32_t verify_ratio)
{
	if (size == 0 || size > (uint64_t)MDTP_FWLOCK_BLOCK_SIZE * (uint64_t)MAX_BLOCKS ||
		hash_mode >= MDTP_FWLOCK_MODE_SIZE || verify_ratio > 100)
	{
		dprintf(CRITICAL, "mdtp: validate_partition_params: error, size=%llu, hash_mode=%d, verify_ratio=%d\n",
			size, hash_mode, verify_ratio);
		return -1;
	}

	return 0;
}

/* Verify a given partitinon */
static int verify_partition(char *name,
						uint64_t size,
						mdtp_fwlock_mode_t hash_mode,
						uint32_t verify_num_blocks,
						DIP_hash_table_entry_t *hash_table,
						uint8_t *force_verify_block)
{
	if (hash_mode == MDTP_FWLOCK_MODE_SINGLE)
	{
		return verify_partition_single_hash(name, size, hash_table);
	} else if (hash_mode == MDTP_FWLOCK_MODE_BLOCK || hash_mode == MDTP_FWLOCK_MODE_FILES)
	{
		return verify_partition_block_hash(name, size, verify_num_blocks, hash_table, force_verify_block);
	}

	/* Illegal value of hash_mode */
	return -1;
}

static int validate_dip(DIP_t *dip)
{
	uint8_t *dip_p;

	ASSERT(dip != NULL);

	/* Make sure DIP version is supported by current SW */
	if (MDTP_GET_MAJOR_VERSION(dip->version) != MDTP_MAJOR_VERSION)
	{
		dprintf(CRITICAL, "mdtp: validate_dip: Wrong DIP version 0x%x\n", dip->version);
		return -1;
	}

	/* Make sure that deactivated DIP content is as expected */
	if (dip->status == DIP_STATUS_DEACTIVATED)
	{
		dip_p = (uint8_t*)&dip->mdtp_cfg;
		while (dip_p < dip->hash)
		{
			if (*dip_p != 0)
			{
				dprintf(CRITICAL, "mdtp: validate_dip: error in deactivated DIP\n");
				return -1;
			}
			dip_p++;
		}
	}

	return 0;
}

/* Display the recovery UI to allow the user to enter the PIN and continue boot */
static void display_recovery_ui(DIP_t *dip)
{
	uint32_t pin_length = 0;
	char entered_pin[MDTP_MAX_PIN_LEN+1] = {0};
	uint32_t i;
	char pin_mismatch = 0;

	if (dip->mdtp_cfg.enable_local_pin_authentication)
	{
		dprintf(SPEW, "mdtp: display_recovery_ui: Local deactivation enabled\n");

		pin_length = strlen(dip->mdtp_cfg.mdtp_pin.mdtp_pin);

		if (pin_length > MDTP_MAX_PIN_LEN || pin_length < MDTP_MIN_PIN_LEN)
		{
			dprintf(CRITICAL, "mdtp: display_recovery_ui: Error, invalid PIN length\n");
			display_error_msg(); /* This will never return */
		}

		// Set entered_pin to initial '0' string + null terminator
		for (i=0; i<pin_length; i++)
		{
			entered_pin[i] = '0';
		}

		// Allow the user to enter the PIN as many times as he wishes
		// (with INVALID_PIN_DELAY_MSECONDS after each failed attempt)
		while (1)
		{
			get_pin_from_user(entered_pin, pin_length);

			// Go over the entire PIN in any case, to prevent side-channel attacks
			for (i=0; i<pin_length; i++)
			{
				pin_mismatch |= dip->mdtp_cfg.mdtp_pin.mdtp_pin[i] ^ entered_pin[i];
			}

			if (0 == pin_mismatch)
			{
				// Valid PIN - deactivate and continue boot
				dprintf(SPEW, "mdtp: display_recovery_ui: valid PIN, continue boot\n");
				write_deactivated_DIP();
				return;
			}
			else
			{
				// Invalid PIN - display an appropriate message (which also includes a wait
				// for INVALID_PIN_DELAY_MSECONDS), and allow the user to try again
				dprintf(CRITICAL, "mdtp: display_recovery_ui: ERROR, invalid PIN\n");
				display_invalid_pin_msg();

				pin_mismatch = 0;
			}
		}
	}
	else
	{
		dprintf(CRITICAL, "mdtp: display_recovery_ui: Local deactivation disabled, unable to display recovery UI\n");
		display_error_msg(); /* This will never return */
	}
}

/* Verify all protected partitinons according to the DIP */
static void verify_all_partitions(DIP_t *dip, verify_result_t *verify_result)
{
	int i;
	bool verify_failure = FALSE;
	uint32_t total_num_blocks;

	ASSERT(dip != NULL);
	ASSERT(verify_result != NULL);

	*verify_result = VERIFY_FAILED;

	if (validate_dip(dip))
	{
		dprintf(CRITICAL, "mdtp: verify_all_partitions: failed DIP validation\n");
		return;
	}

	if (dip->status == DIP_STATUS_DEACTIVATED)
	{
		*verify_result = VERIFY_SKIPPED;
		return;
	}
	else
	{
		for(i=0; i<MAX_PARTITIONS; i++)
		{
			if(dip->partition_cfg[i].lock_enabled && dip->partition_cfg[i].size)
			{
				total_num_blocks = ((dip->partition_cfg[i].size - 1) / MDTP_FWLOCK_BLOCK_SIZE);
				if (validate_partition_params(dip->partition_cfg[i].size,
					dip->partition_cfg[i].hash_mode,
					dip->partition_cfg[i].verify_ratio))
				{
					dprintf(CRITICAL, "mdtp: verify_all_partitions: Wrong partition parameters\n");
					verify_failure = TRUE;
					break;
				}

				verify_failure |= (verify_partition(dip->partition_cfg[i].name,
							 dip->partition_cfg[i].size,
							 dip->partition_cfg[i].hash_mode,
							 (dip->partition_cfg[i].verify_ratio * total_num_blocks) / 100,
							 dip->partition_cfg[i].hash_table,
							 dip->partition_cfg[i].force_verify_block) != 0);
			}
		}

		if (verify_failure)
		{
			dprintf(CRITICAL, "mdtp: verify_all_partitions: Failed partition verification\n");
			return;
		}
		is_mdtp_activated = 1;

	}

	*verify_result = VERIFY_OK;
	return;
}

/* Verify the DIP and all protected partitions */
static void validate_DIP_and_firmware()
{
	int ret;
	DIP_t *enc_dip;
	DIP_t *dec_dip;
	uint32_t verified = 0;
	verify_result_t verify_result;
	uint32_t block_size = mmc_get_device_blocksize();

	enc_dip = malloc(ROUNDUP(sizeof(DIP_t), block_size));
	if (enc_dip == NULL)
	{
		dprintf(CRITICAL, "mdtp: validate_DIP_and_firmware: ERROR, cannot allocate DIP\n");
		display_error_msg(); /* This will never return */
	}

	dec_dip = malloc(ROUNDUP(sizeof(DIP_t), block_size));
	if (dec_dip == NULL)
	{
		dprintf(CRITICAL, "mdtp: validate_DIP_and_firmware: ERROR, cannot allocate DIP\n");
		free(enc_dip);
		display_error_msg(); /* This will never return */
	}

	/* Read the DIP holding the MDTP Firmware Lock state from the DIP partition */
	ret = read_DIP(enc_dip);
	if(ret < 0)
	{
		dprintf(CRITICAL, "mdtp: validate_DIP_and_firmware: ERROR, cannot read DIP\n");
		display_error_msg(); /* This will never return */
	}

	/* Decrypt and verify the integrity of the DIP */
	ret = mdtp_tzbsp_dec_verify_DIP(enc_dip, dec_dip, &verified);
	if(ret < 0)
	{
		dprintf(CRITICAL, "mdtp: validate_DIP_and_firmware: ERROR, cannot verify DIP\n");
		display_error_msg(); /* This will never return */
	}

	/* In case DIP integrity verification fails, notify the user and halt */
	if(!verified)
	{
		dprintf(CRITICAL, "mdtp: validate_DIP_and_firmware: ERROR, corrupted DIP\n");
		display_error_msg(); /* This will never return */
	}

	/* Verify the integrity of the partitions which are protectedm, according to the content of the DIP */
	verify_all_partitions(dec_dip, &verify_result);

	/* Clear decrypted DIP since we don't need it anymore */
	memset(dec_dip, 0, sizeof(DIP_t));

	if (verify_result == VERIFY_OK)
	{
		dprintf(SPEW, "mdtp: validate_DIP_and_firmware: Verify OK\n");
	}
	else if (verify_result  == VERIFY_SKIPPED)
	{
		dprintf(SPEW, "mdtp: validate_DIP_and_firmware: Verify skipped\n");
	} else /* VERIFY_FAILED */
	{
		dprintf(CRITICAL, "mdtp: validate_DIP_and_firmware: ERROR, corrupted firmware\n");
		display_recovery_ui(dec_dip);
	}

	free(enc_dip);
	free(dec_dip);

	return;
}

/********************************************************************************/

/** Entry point of the MDTP Firmware Lock: If needed, verify the DIP
 *  and all protected partitions **/

void mdtp_fwlock_verify_lock()
{
	int ret;
	bool enabled;

	/* sets the default value of this global to be MDTP not activated */
	is_mdtp_activated = 0;

	ret = mdtp_fuse_get_enabled(&enabled);
	if(ret)
	{
		dprintf(CRITICAL, "mdtp: mdtp_fwlock_verify_lock: ERROR, cannot get enabled fuse\n");
		display_error_msg(); /* This will never return */
	}

	/* Continue with Firmware Lock verification only if enabled by eFuse */
	if (enabled)
	{
		/* This function will handle firmware verification failure via UI */
		validate_DIP_and_firmware();
	}
}
/********************************************************************************/

/** Indicates whether the MDTP is currently in ACTIVATED state **/
int mdtp_activated(bool * activated){
	if(is_mdtp_activated < 0){
		/* mdtp_fwlock_verify_lock was not called before, the value is not valid */
		return is_mdtp_activated;
	}

	*activated = is_mdtp_activated;
	return 0;
}
/********************************************************************************/

/** Indicates whether the MDTP is currently in ACTIVATED state **/
int mdtp_activated(bool * activated){
	if(is_mdtp_activated < 0){
		/* mdtp_fwlock_verify_lock was not called before, the value is not valid */
		return is_mdtp_activated;
	}

	*activated = is_mdtp_activated;
	return 0;
}

/********************************************************************************/

/* Decrypt a given DIP and verify its integrity */
static int mdtp_tzbsp_dec_verify_DIP(DIP_t *enc_dip, DIP_t *dec_dip, uint32_t *verified)
{
	unsigned char hash[HASH_LEN];
	SHA256_CTX sha256_ctx;
	int ret;

	ASSERT(enc_dip != NULL);
	ASSERT(dec_dip != NULL);
	ASSERT(verified != NULL);

	ret = mdtp_cipher_dip_cmd((uint8_t*)enc_dip, sizeof(DIP_t),
								(uint8_t*)dec_dip, sizeof(DIP_t),
								DIP_DECRYPT);
	if (ret)
	{
		dprintf(CRITICAL, "mdtp: mdtp_tzbsp_dec_verify_DIP: ERROR, cannot cipher DIP\n");
		*verified = 0;
		memset(dec_dip, 0, sizeof(DIP_t));
		return -1;
	}

	SHA256_Init(&sha256_ctx);
	SHA256_Update(&sha256_ctx, dec_dip, sizeof(DIP_t) - HASH_LEN);
	SHA256_Final(hash, &sha256_ctx);

	if (memcmp(hash, dec_dip->hash, HASH_LEN))
	{
		*verified = 0;
		memset(dec_dip, 0, sizeof(DIP_t));
	}
	else
	{
		*verified = 1;
	}

	return 0;
}

static int mdtp_tzbsp_enc_hash_DIP(DIP_t *dec_dip, DIP_t *enc_dip)
{
	SHA256_CTX sha256_ctx;
	int ret;

	ASSERT(dec_dip != NULL);
	ASSERT(enc_dip != NULL);

	SHA256_Init(&sha256_ctx);
	SHA256_Update(&sha256_ctx, dec_dip, sizeof(DIP_t) - HASH_LEN);
	SHA256_Final(dec_dip->hash, &sha256_ctx);

	ret = mdtp_cipher_dip_cmd((uint8_t*)dec_dip, sizeof(DIP_t),
								(uint8_t*)enc_dip, sizeof(DIP_t),
								DIP_ENCRYPT);
	if (ret)
	{
		dprintf(CRITICAL, "mdtp: mdtp_tzbsp_enc_hash_DIP: ERROR, cannot cipher DIP\n");
		return -1;
	}

	return 0;
}<|MERGE_RESOLUTION|>--- conflicted
+++ resolved
@@ -55,15 +55,11 @@
 static int mdtp_tzbsp_dec_verify_DIP(DIP_t *enc_dip, DIP_t *dec_dip, uint32_t *verified);
 static int mdtp_tzbsp_enc_hash_DIP(DIP_t *dec_dip, DIP_t *enc_dip);
 
-<<<<<<< HEAD
-static int is_mdtp_activated = -1;
-=======
 uint32_t g_mdtp_version = (((MDTP_MAJOR_VERSION << 16) & 0xFFFF0000) | (MDTP_MINOR_VERSION & 0x0000FFFF));
 
 int scm_random(uint32_t * rbuf, uint32_t  r_len);
 int check_aboot_addr_range_overlap(uint32_t start, uint32_t size);
 
->>>>>>> 0d310cd5
 /********************************************************************************/
 
 /* Read the DIP from EMMC */
